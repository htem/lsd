--- conflicted
+++ resolved
@@ -36,11 +36,7 @@
         fragments_in_xy=False,
         return_seeds=False,
         epsilon_agglomerate=0,
-<<<<<<< HEAD
-        use_mahotas=True):
-=======
         use_mahotas = False):
->>>>>>> 6a6317b0
     '''Extract initial fragments from affinities using a watershed
     transform. Returns the fragments and the maximal ID in it.'''
 
